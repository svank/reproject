# Licensed under a 3-clause BSD style license - see LICENSE.rst
from __future__ import absolute_import, division, print_function

import numpy as np
from astropy import wcs

from ..wcs_utils import convert_world_coordinates
from ..array_utils import iterate_over_celestial_slices, pad_edge_1


def map_coordinates(image, coords, **kwargs):

    # In the built-in scipy map_coordinates, the values are defined at the
    # center of the pixels. This means that map_coordinates does not
    # correctly treat pixels that are in the outer half of the outer pixels.
    # We solve this by extending the array, updating the pixel coordinates,
    # then getting rid of values that were sampled in the range -1 to -0.5
    # and n to n - 0.5.

    from scipy.ndimage import map_coordinates as scipy_map_coordinates

<<<<<<< HEAD
    if image.ndim == 2:
        ny, nx = image.shape

        image = pad_edge_1(image)
=======
    image = pad_edge_1(image)
>>>>>>> 7cd5c9ae

        values = scipy_map_coordinates(image, coords + 1, **kwargs)

<<<<<<< HEAD
        reset = ((coords[0] < -0.5) | (coords[0] > ny - 0.5) |
                 (coords[1] < -0.5) | (coords[1] > nx - 0.5))
        values[reset] = kwargs.get('cval', 0.)
=======
    reset = np.zeros(coords.shape[1], dtype=bool)

    for i in range(coords.shape[0]):
        reset |= (coords[i] < -0.5)
        reset |= (coords[i] > image.shape[i] - 0.5)

    values[reset] = kwargs.get('cval', 0.)
>>>>>>> 7cd5c9ae

        return values
    elif image.ndim == 3:
        nz, ny, nx = image.shape

        # will fail on np<1.7
        image = np.pad(image, 1, mode='edge')

<<<<<<< HEAD
        values = scipy_map_coordinates(image, coords + 1, **kwargs)

        reset = ((coords[0] < -0.5) | (coords[0] > nz - 0.5) |
                 (coords[1] < -0.5) | (coords[1] > ny - 0.5) |
                 (coords[2] < -0.5) | (coords[2] > nx - 0.5)
                )
        values[reset] = kwargs.get('cval', 0.)

        return values
    else:
        # edge pixels will fail (be nan) for higher dimensional things
        return scipy_map_coordinates(image, coords, **kwargs)


def get_input_pixels(wcs_in, wcs_out, shape_out):
=======
def _get_input_pixels_full(wcs_in, wcs_out, shape_out):
    """
    Get the pixel coordinates of the pixels in an array of shape ``shape_out``
    in the input WCS.
    """

    # Generate pixel coordinates of output image
    p_out_ax = []
    for size in shape_out:
        p_out_ax.append(np.arange(size))

    p_out = np.meshgrid(*p_out_ax, indexing='ij')

    # Convert output pixel coordinates to pixel coordinates in original image
    # (using pixel centers).
    w_out = wcs_out.wcs_pix2world(*p_out[::-1], 0)

    p_in = wcs_in.wcs_world2pix(*w_out, 0)

    return p_in[::-1]


def _get_input_pixels_celestial(wcs_in, wcs_out, shape_out):
>>>>>>> 7cd5c9ae
    """
    Get the pixel coordinates of the pixels in an array of shape ``shape_out``
    in the input WCS.
    """

    # TODO: for now assuming that coordinates are spherical, not
    # necessarily the case. Also assuming something about the order of the
    # arguments.

    if len(shape_out) > 3:
        raise ValueError(">3 dimensional cube")

    # Generate pixel coordinates of output image
    # reversed because numpy and wcs index in opposite directions
    # z,y,x if ::1
    # x,y,z if ::-1
    pixels_out = np.indices(shape_out)[::-1].astype('float')

    # Convert output pixel coordinates to pixel coordinates in original image
    # (using pixel centers).
    # x,y,z
    args = tuple(pixels_out) + (0,)
    out_world = wcs_out.wcs_pix2world(*args)

    args = tuple(out_world[:2]) + (wcs_out.celestial, wcs_in.celestial)
    xw_in, yw_in = convert_world_coordinates(*args)

    xp_in, yp_in = wcs_in.celestial.wcs_world2pix(xw_in, yw_in, 0)

    input_pixels = [xp_in, yp_in,]
    if pixels_out[0].ndim == 3:
        zw_out = out_world[2]
        zp_in = wcs_in.sub([wcs.WCSSUB_SPECTRAL]).wcs_world2pix(zw_out.ravel(),
                                                                0)[0].reshape(zw_out.shape)
        input_pixels += [zp_in]

    # x,y,z
    retval = np.array(input_pixels)
    assert retval.shape == (len(shape_out),)+tuple(shape_out)
    return retval

def _reproject(array, wcs_in, wcs_out, shape_out, order=1):
    """
    Reproject data with celestial axes to a new projection using interpolation.
    """

    # Make sure image is floating point
    array = np.asarray(array, dtype=float)

    # For now, assume axes are independent in this routine

    # Check that WCSs are equivalent
    if (wcs_in.naxis == wcs_out.naxis and np.any(wcs_in.wcs.axis_types !=
                                                 wcs_out.wcs.axis_types)):
        raise ValueError("The input and output WCS are not equivalent")

    if len(shape_out)>=3 and (shape_out[0] != array.shape[0]):
        # do full 3D interpolation
        xp_in, yp_in, zp_in = get_input_pixels(wcs_in, wcs_out,
                                               shape_out)
        coordinates = np.array([zp_in.ravel(), yp_in.ravel(), xp_in.ravel()])
        bad_data = ~np.isfinite(array)
        array[bad_data] = 0
        array_new = map_coordinates(array, coordinates, order=order,
                                    cval=np.nan,
                                    mode='constant').reshape(shape_out)

    else:

        # We create an output array with the required shape, then create an array
        # that is in order of [rest, lat, lon] where rest is the flattened
        # remainder of the array. We then operate on the view, but this will change
        # the original array with the correct shape.

        array_new = np.zeros(shape_out)

        xp_in = yp_in = None

        # Loop over slices and interpolate
        for slice_in, slice_out in iterate_over_celestial_slices(array,
                                                                 array_new,
                                                                 wcs_in):

            if xp_in is None:  # Get position of output pixel centers in input image
                xp_in, yp_in = get_input_pixels(wcs_in.celestial,
                                                wcs_out.celestial,
                                                slice_out.shape)
                coordinates = np.array([yp_in.ravel(), xp_in.ravel()])

            slice_out[:,:] = map_coordinates(slice_in,
                                             coordinates,
                                             order=order, cval=np.nan,
                                             mode='constant'
                                             ).reshape(slice_out.shape)

    return array_new, (~np.isnan(array_new)).astype(float)


def _reproject_full(array, wcs_in, wcs_out, shape_out, order=1):
    """
    Reproject n-dimensional data to a new projection using interpolation.
    """

    # Make sure image is floating point
    array = np.asarray(array, dtype=float)

    # Check that WCSs are equivalent
    if wcs_in.naxis == wcs_out.naxis and np.any(wcs_in.wcs.axis_types != wcs_out.wcs.axis_types):
        raise ValueError("The input and output WCS are not equivalent")


    # We create an output array with the required shape, then create an array
    # that is in order of [rest, lat, lon] where rest is the flattened
    # remainder of the array. We then operate on the view, but this will change
    # the original array with the correct shape.

    array_new = np.zeros(shape_out)

    p_in = _get_input_pixels_full(wcs_in, wcs_out, shape_out)

    from astropy.io import fits
    fits.writeto('p0.fits', p_in[0], clobber=True)
    fits.writeto('p1.fits', p_in[1], clobber=True)
    fits.writeto('p2.fits', p_in[2], clobber=True)

    coordinates = np.array([p.ravel() for p in p_in])

    array_new = map_coordinates(array,
                                coordinates,
                                order=order, cval=np.nan,
                                mode='constant'
                                ).reshape(shape_out)

    return array_new, (~np.isnan(array_new)).astype(float)<|MERGE_RESOLUTION|>--- conflicted
+++ resolved
@@ -19,22 +19,10 @@
 
     from scipy.ndimage import map_coordinates as scipy_map_coordinates
 
-<<<<<<< HEAD
-    if image.ndim == 2:
-        ny, nx = image.shape
+    image = pad_edge_1(image)
 
-        image = pad_edge_1(image)
-=======
-    image = pad_edge_1(image)
->>>>>>> 7cd5c9ae
+    values = scipy_map_coordinates(image, coords + 1, **kwargs)
 
-        values = scipy_map_coordinates(image, coords + 1, **kwargs)
-
-<<<<<<< HEAD
-        reset = ((coords[0] < -0.5) | (coords[0] > ny - 0.5) |
-                 (coords[1] < -0.5) | (coords[1] > nx - 0.5))
-        values[reset] = kwargs.get('cval', 0.)
-=======
     reset = np.zeros(coords.shape[1], dtype=bool)
 
     for i in range(coords.shape[0]):
@@ -42,32 +30,10 @@
         reset |= (coords[i] > image.shape[i] - 0.5)
 
     values[reset] = kwargs.get('cval', 0.)
->>>>>>> 7cd5c9ae
 
-        return values
-    elif image.ndim == 3:
-        nz, ny, nx = image.shape
-
-        # will fail on np<1.7
-        image = np.pad(image, 1, mode='edge')
-
-<<<<<<< HEAD
-        values = scipy_map_coordinates(image, coords + 1, **kwargs)
-
-        reset = ((coords[0] < -0.5) | (coords[0] > nz - 0.5) |
-                 (coords[1] < -0.5) | (coords[1] > ny - 0.5) |
-                 (coords[2] < -0.5) | (coords[2] > nx - 0.5)
-                )
-        values[reset] = kwargs.get('cval', 0.)
-
-        return values
-    else:
-        # edge pixels will fail (be nan) for higher dimensional things
-        return scipy_map_coordinates(image, coords, **kwargs)
+    return values
 
 
-def get_input_pixels(wcs_in, wcs_out, shape_out):
-=======
 def _get_input_pixels_full(wcs_in, wcs_out, shape_out):
     """
     Get the pixel coordinates of the pixels in an array of shape ``shape_out``
@@ -91,7 +57,6 @@
 
 
 def _get_input_pixels_celestial(wcs_in, wcs_out, shape_out):
->>>>>>> 7cd5c9ae
     """
     Get the pixel coordinates of the pixels in an array of shape ``shape_out``
     in the input WCS.
@@ -133,7 +98,7 @@
     assert retval.shape == (len(shape_out),)+tuple(shape_out)
     return retval
 
-def _reproject(array, wcs_in, wcs_out, shape_out, order=1):
+def _reproject_celestial(array, wcs_in, wcs_out, shape_out, order=1):
     """
     Reproject data with celestial axes to a new projection using interpolation.
     """
@@ -148,44 +113,31 @@
                                                  wcs_out.wcs.axis_types)):
         raise ValueError("The input and output WCS are not equivalent")
 
-    if len(shape_out)>=3 and (shape_out[0] != array.shape[0]):
-        # do full 3D interpolation
-        xp_in, yp_in, zp_in = get_input_pixels(wcs_in, wcs_out,
-                                               shape_out)
-        coordinates = np.array([zp_in.ravel(), yp_in.ravel(), xp_in.ravel()])
-        bad_data = ~np.isfinite(array)
-        array[bad_data] = 0
-        array_new = map_coordinates(array, coordinates, order=order,
-                                    cval=np.nan,
-                                    mode='constant').reshape(shape_out)
+    # We create an output array with the required shape, then create an array
+    # that is in order of [rest, lat, lon] where rest is the flattened
+    # remainder of the array. We then operate on the view, but this will change
+    # the original array with the correct shape.
 
-    else:
+    array_new = np.zeros(shape_out)
 
-        # We create an output array with the required shape, then create an array
-        # that is in order of [rest, lat, lon] where rest is the flattened
-        # remainder of the array. We then operate on the view, but this will change
-        # the original array with the correct shape.
+    xp_in = yp_in = None
 
-        array_new = np.zeros(shape_out)
+    # Loop over slices and interpolate
+    for slice_in, slice_out in iterate_over_celestial_slices(array,
+                                                             array_new,
+                                                             wcs_in):
 
-        xp_in = yp_in = None
+        if xp_in is None:  # Get position of output pixel centers in input image
+            xp_in, yp_in = _get_input_pixels_celestial(wcs_in.celestial,
+                                                       wcs_out.celestial,
+                                                       slice_out.shape)
+            coordinates = np.array([yp_in.ravel(), xp_in.ravel()])
 
-        # Loop over slices and interpolate
-        for slice_in, slice_out in iterate_over_celestial_slices(array,
-                                                                 array_new,
-                                                                 wcs_in):
-
-            if xp_in is None:  # Get position of output pixel centers in input image
-                xp_in, yp_in = get_input_pixels(wcs_in.celestial,
-                                                wcs_out.celestial,
-                                                slice_out.shape)
-                coordinates = np.array([yp_in.ravel(), xp_in.ravel()])
-
-            slice_out[:,:] = map_coordinates(slice_in,
-                                             coordinates,
-                                             order=order, cval=np.nan,
-                                             mode='constant'
-                                             ).reshape(slice_out.shape)
+        slice_out[:,:] = map_coordinates(slice_in,
+                                         coordinates,
+                                         order=order, cval=np.nan,
+                                         mode='constant'
+                                         ).reshape(slice_out.shape)
 
     return array_new, (~np.isnan(array_new)).astype(float)
 
@@ -212,11 +164,6 @@
 
     p_in = _get_input_pixels_full(wcs_in, wcs_out, shape_out)
 
-    from astropy.io import fits
-    fits.writeto('p0.fits', p_in[0], clobber=True)
-    fits.writeto('p1.fits', p_in[1], clobber=True)
-    fits.writeto('p2.fits', p_in[2], clobber=True)
-
     coordinates = np.array([p.ravel() for p in p_in])
 
     array_new = map_coordinates(array,
