--- conflicted
+++ resolved
@@ -5,11 +5,7 @@
 from astropy.extern import six
 
 from ..utils import parse_input_data, parse_output_projection
-<<<<<<< HEAD
-from .core import _reproject
-=======
 from .core import _reproject_celestial, _reproject_full
->>>>>>> 7cd5c9ae
 
 __all__ = ['reproject_interp']
 
@@ -89,15 +85,7 @@
     if isinstance(order, six.string_types):
         order = ORDER[order]
 
-<<<<<<< HEAD
-    # For now only celestial reprojection is supported
-    if wcs_in.has_celestial:
-        return _reproject(array_in, wcs_in, wcs_out, shape_out=shape_out, order=order)
-    else:
-        raise NotImplementedError("Currently only data with a WCS that includes a celestial component can be reprojected")
-=======
     if (wcs_in.celestial and wcs.naxes == 2) or independent_celestial_slices:
         return _reproject_celestial(array_in, wcs_in, wcs_out, shape_out=shape_out, order=order)
     elif:
-        return _reproject_full(array_in, wcs_in, wcs_out, shape_out=shape_out, order=order)
->>>>>>> 7cd5c9ae
+        return _reproject_full(array_in, wcs_in, wcs_out, shape_out=shape_out, order=order)