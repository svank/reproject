--- conflicted
+++ resolved
@@ -30,15 +30,9 @@
     'UnitsError', 'UnitsException', 'UnitsWarning', 'UnitBase',
     'NamedUnit', 'IrreducibleUnit', 'Unit', 'def_unit',
     'CompositeUnit', 'PrefixUnit', 'UnrecognizedUnit',
-<<<<<<< HEAD
     'get_current_unit_registry', 'set_enabled_units',
-    'add_enabled_units', 'dimensionless_unscaled']
-=======
-    'get_current_unit_registry',
-    'set_enabled_units', 'add_enabled_units',
-    'set_enabled_equivalencies', 'add_enabled_equivalencies',
-    'dimensionless_unscaled']
->>>>>>> 09747961
+    'add_enabled_units', 'set_enabled_equivalencies',
+    'add_enabled_equivalencies', 'dimensionless_unscaled']
 
 
 def _flatten_units_collection(items):
@@ -221,17 +215,6 @@
     def equivalencies(self):
         return list(self._equivalencies)
 
-<<<<<<< HEAD
-class _UnitContext(object):
-    def __init__(self, init=[]):
-        _unit_registries.append(_UnitRegistry(init=init))
-
-    def __enter__(self):
-        pass
-
-    def __exit__(self, type, value, tb):
-        _unit_registries.pop()
-=======
     def set_enabled_equivalencies(self, equivalencies):
         """
         Sets the equivalencies enabled in the unit registry.
@@ -241,7 +224,6 @@
 
         This is meant in particular for allowing angles to be dimensionless.
         Use with care.
->>>>>>> 09747961
 
         Parameters
         ----------
@@ -270,35 +252,28 @@
         equivalencies = _normalize_equivalencies(equivalencies)
         self._equivalencies |= set(equivalencies)
 
-<<<<<<< HEAD
+
+class _UnitContext(object):
+    def __init__(self, init=[], equivalencies=[]):
+        _unit_registries.append(
+            _UnitRegistry(
+                init=init,
+                equivalencies=equivalencies))
+
+    def __enter__(self):
+        pass
+
+    def __exit__(self, type, value, tb):
+        _unit_registries.pop()
+
+
 _unit_registries = [_UnitRegistry()]
+
+
 def get_current_unit_registry():
     return _unit_registries[-1]
-=======
->>>>>>> 09747961
-
-class _UnitContext(object):
-    def __init__(self, init=[], equivalencies=[]):
-        _unit_registries.append(_UnitRegistry(init=init,
-                                              equivalencies=equivalencies))
-
-<<<<<<< HEAD
-=======
-    def __enter__(self):
-        pass
-
-    def __exit__(self, type, value, tb):
-        _unit_registries.pop()
-
-
-_unit_registries = [_UnitRegistry()]
-
-
-def get_current_unit_registry():
-    return _unit_registries[-1]
-
-
->>>>>>> 09747961
+
+
 def set_enabled_units(units):
     """
     Sets the units enabled in the unit registry.
@@ -341,14 +316,10 @@
       solRad       | 6.95508e+08 m   | R_sun, Rsun  ,
     ]
     """
-<<<<<<< HEAD
-    context = _UnitContext()
-=======
     # get a context with a new registry, using equivalencies of the current one
     context = _UnitContext(
         equivalencies=get_current_unit_registry().equivalencies)
     # in this new current registry, enable the units requested
->>>>>>> 09747961
     get_current_unit_registry().set_enabled_units(units)
     return context
 
@@ -397,11 +368,6 @@
       yd           | 0.9144 m        | yard             ,
     ]
     """
-<<<<<<< HEAD
-    context = _UnitContext(init=get_current_unit_registry().all_units)
-    get_current_unit_registry().add_enabled_units(units)
-    return context
-=======
     # get a context with a new registry, which is a copy of the current one
     context = _UnitContext(get_current_unit_registry())
     # in this new current registry, enable the further units requested
@@ -463,7 +429,6 @@
     # in this new current registry, enable the further equivalencies requested
     get_current_unit_registry().add_enabled_equivalencies(equivalencies)
     return context
->>>>>>> 09747961
 
 
 class UnitsError(Exception):
